"""
A compiler from a Relay expression to TVM's graph runtime.

The compiler is built from a few pieces.

First we define a compiler from a single Relay expression to the
graph langauge. We require the expression to be a function.
The function's parameters correpond to the placeholder/inputs
and model parameters found in the computation graph representation.
The body of the function represents the computation graph.

The compiler's output is a program in the graph language, which is composed of
graph langauge is composed of Node, NodeRef, InputNode, OpNode.
This "little language" represents programs in TVM's graph format.

To connect to the graph runtime, we use a printer that converts our graph format
into TVM's JSON format. The resulting string can be loaded by
contrib.graph_runtime or any other TVM runtime comptatible system.
"""

from __future__ import absolute_import
import json
from collections import defaultdict
import attr
import tvm
from . import _backend
from . import compile_engine
from ..op import Op
from ..expr import Function, GlobalVar
from ..expr_functor import ExprFunctor
from ..ty import TupleType, TensorType
from ... import target as _target


@attr.s
class NodeRef(object):
    """A reference to a node, used for constructing the graph."""
    ident = attr.ib()
    index = attr.ib(default=0)
    version = attr.ib(default=0)

    def to_json(self):
        return [self.ident, self.index, self.version]


@attr.s
class Node(object):
    """The base class for nodes in the TVM runtime system graph input."""
    name = attr.ib()
    attrs = attr.ib()

    def to_json(self):
        raise Exception("Abstract method, please implement me.")


@attr.s
class InputNode(Node):
    """An input node in the TVM runtime system graph input."""
    name = attr.ib()
    attrs = attr.ib()

    def to_json(self):
        return {
            "op": "null",
            "name": self.name,
            "inputs": []
        }


@attr.s
class OpNode(Node):
    """An operator node in the TVM runtime system"s graph input."""
    op_name = attr.ib()
    inputs = attr.ib()
    op_attrs = attr.ib()
    num_outputs = attr.ib(default=1)

    def to_json(self):
        attrs = dict.copy(self.op_attrs)
        # Extend ops with extra info.
        attrs["func_name"] = self.op_name
        attrs["flatten_data"] = "0"
        attrs["num_inputs"] = str(len(self.inputs))
        attrs["num_outputs"] = str(self.num_outputs)

        return {
            "op": "tvm_op",
            "name": self.name,
            "attrs": attrs,
            "inputs": self.inputs
        }


def shape_to_json(shape, var_bound_dict, bound_hint):
    """Convert symbolic shape to json compatible format."""
    ret = []
    for sh in shape:
        if var_bound_dict is None:
            ret.append(sh.value)
        else:
            ret.append(str(sh))
        if isinstance(sh, tvm.expr.Var):
            var_bound_dict[str(sh)] = bound_hint[sh]
    return ret



class GraphRuntimeCodegen(ExprFunctor):
    """The compiler from Relay to the TVM runtime system."""
    nodes = attr.ib()
    var_map = attr.ib()

    def __init__(self, mod, target, shape_var_bounds={}):
        ExprFunctor.__init__(self)
        self.mod = mod
        self.target = target
        self.nodes = []
        self.var_map = {}
        self.params = {}
<<<<<<< HEAD
        self.storage_device_map = None
=======
        self.storage_map = None
        self.with_sym_shape_param = False
>>>>>>> 917238eb
        self.compile_engine = compile_engine.get()
        self.lowered_funcs = defaultdict(set)
        self._name_map = {}
        self.shape_var_bounds = shape_var_bounds

    def add_node(self, node, expr):
        """
        Add a node to the graph.

        Parameters
        ----------
        node: Node
            The node to add to the graph.

        expr: tvm.relay.Expr
            The corresponding expression.

        Returns
        -------
        node_ref: Union[NodeRef, List[NodeRef]]
            A reference to the node.
        """
        checked_type = expr.checked_type
        # setup storage ids
<<<<<<< HEAD
        assert expr in self.storage_device_map
        storage_device_info = self.storage_device_map[expr]
        assert len(storage_device_info) == 2
        node.attrs["storage_id"] = [x.value for x in storage_device_info[0]]
        device_types = [x.value for x in storage_device_info[1]]
        num_unknown_devices = device_types.count(0)
        if num_unknown_devices != 0 and num_unknown_devices != len(device_types):
            raise RuntimeError("The graph contains not annotated nodes for "
                               "heterogeneous execution. All nodes must be "
                               "annotated.")

        # Add the `device_index` attribute when the graph is annotated.
        if num_unknown_devices == 0:
            node.attrs["device_index"] = device_types
=======
        assert expr in self.storage_map
        storage_ids = self.storage_map[expr][0]
        max_bytes = self.storage_map[expr][1]
        node.attrs["storage_id"] = [
            x.value for x in storage_ids
        ]
        node.attrs["max_bytes"] = [
            x.value for x in max_bytes
        ]

        if self.with_sym_shape_param:
            var_bound_dict = {}
        else:
            var_bound_dict = None
>>>>>>> 917238eb

        node_id = len(self.nodes)
        self.nodes.append(node)
        # Tuple return value, flatten as tuple
        if isinstance(checked_type, TupleType):
            ret = []
            shape = []
            dtype = []
            for i, typ in enumerate(checked_type.fields):
                if not isinstance(typ, TensorType):
                    raise RuntimeError("type %s not supported" % typ)
                ret.append(NodeRef(node_id, i))
                shape.append(shape_to_json(typ.shape,
                                           var_bound_dict,
                                           self.shape_var_bounds))
                dtype.append(typ.dtype)
            node.attrs["shape"] = shape
            node.attrs["dtype"] = dtype
            assert isinstance(node, OpNode)
            node.num_outputs = len(checked_type.fields)
            return tuple(ret)
        # Normal tensor return type
        if not isinstance(checked_type, TensorType):
            raise RuntimeError("type %s not supported" % checked_type)
        node.attrs["shape"] = [shape_to_json(checked_type.shape,
                                             var_bound_dict,
                                             self.shape_var_bounds)]
        node.attrs["dtype"] = [checked_type.dtype]
        if self.with_sym_shape_param:
            node.attrs["var_upper_bound"] = var_bound_dict.items()
        node.num_outputs = 1
        return NodeRef(node_id, 0)

    def visit_tuple(self, vtuple):
        fields = []
        for field in vtuple.fields:
            ref = self.visit(field)
            assert isinstance(ref, NodeRef)
            fields.append(ref)
        return tuple(fields)

    def visit_tuple_getitem(self, op):
        vtuple = self.visit(op.tuple_value)
        assert isinstance(vtuple, tuple)
        return vtuple[op.index]

    def visit_constant(self, op):
        index = len(self.params)
        name = "p%d" % index
        self.params[name] = op.data
        node = InputNode(name, {})
        return self.add_node(node, op)

    def visit_function(self, _):
        raise RuntimeError("function not supported")

    def visit_if(self, _):
        raise RuntimeError("if not supported")

    def visit_global_var(self, _):
        raise RuntimeError()

    def visit_let(self, let):
        """
        Visit the let binding, by first traversing its value,
        then setting the metadata on the returned NodeRef.

        Finally visit the body, and return the NodeRef corresponding
        to it.

        Parameters
        ----------
        let: tvm.relay.Expr
            The let binding to transform.

        Returns
        -------
        ref: NodeRef
            The node reference to the body.
        """
        assert let.var not in self.var_map
        self.var_map[let.var] = self.visit(let.value)
        return self.visit(let.body)

    def visit_var(self, rvar):
        return self.var_map[rvar]

    def visit_call(self, call):
        """Transform a ::tvm.relay.Call into an operator in the TVM graph."""
        if isinstance(call.op, Op):
            raise Exception(
                "Operators should be transformed away; try applying" +
                "the fuse_ops transformation to the expression.")
        elif isinstance(call.op, GlobalVar):
            func = self.mod[call.op]
        elif isinstance(call.op, Function):
            func = call.op
        else:
            raise Exception(
                "TVM runtime does not support calls to {0}".format(type(call.op)))
        if int(func.attrs.Primitive) != 1:
            raise Exception(
                "TVM only support calls to primitive functions " +
                "(i.e functions composed of fusable operator invocations)")

        assert call in self.storage_device_map
        device_types = self.storage_device_map[call][1]
        call_dev_type = device_types[0].value
        if isinstance(self.target, (str, _target.Target)):
            # homogeneous execution.
            cached_func = self.compile_engine.lower(func, self.target)
            self.target = {0: str(self.target)}
        elif isinstance(self.target, dict):
            # heterogeneous execution.
            if call_dev_type not in self.target:
                raise Exception("No target is provided for device " +
                                "{0}".format(call_dev_type))
            cached_func = self.compile_engine.lower(func,
                                                    self.target[call_dev_type])
        else:
            raise ValueError("self.target must be the type of str," +
                             "tvm.target.Target, or dict of int to str")
        for loweredf in cached_func.funcs:
            self.lowered_funcs[self.target[call_dev_type]].add(loweredf)

        inputs = []
        # flatten tuple in the call.
        for arg in call.args:
            res = self.visit(arg)
            if isinstance(arg.checked_type, TupleType):
                assert isinstance(res, tuple)
                inputs += res
            else:
                inputs.append(res)

        inputs = [x.to_json() for x in inputs]
        op_name = cached_func.func_name
        op_node = OpNode(self._get_unique_name(op_name), {},
                         op_name, inputs, {})
        return self.add_node(op_node, call)

    def visit_op(self, _):
        raise Exception("can not compile op in non-eta expanded form")

    def _get_json(self):
        """
        Convert the sequence of nodes stored by the compiler into the
        TVM graph runtime format.

        Returns
        -------
        graph_json : str
            The generated JSON as a string.
        """
        nodes = []
        # First we compute "nodes" field.
        for node in self.nodes:
            nodes.append(node.to_json())

        arg_nodes = []
        # Compute "arg_nodes" and "heads" fields.
        for i, node in enumerate(self.nodes):
            if isinstance(node, InputNode):
                arg_nodes.append(i)

        heads = self.heads
        heads = heads if isinstance(heads, tuple) else [heads]
        heads = [x.to_json() for x in heads]

        # Compute "node_row_ptr" and entry attributes.
        num_entry = 0
        shapes = []
        storage_ids = []
<<<<<<< HEAD
        device_types = []
=======
        max_bytes = []
>>>>>>> 917238eb
        dltypes = []
        var_upper_bound = []
        node_row_ptr = [0]

        for node in self.nodes:
            assert node.num_outputs == len(node.attrs["shape"])
            shapes += node.attrs["shape"]
            dltypes += node.attrs["dtype"]
            storage_ids += node.attrs["storage_id"]
<<<<<<< HEAD
            if "device_index" in node.attrs:
                device_types += node.attrs["device_index"]
=======
            max_bytes += node.attrs["max_bytes"]
>>>>>>> 917238eb
            num_entry += node.num_outputs
            node_row_ptr.append(num_entry)
            if self.with_sym_shape_param:
                var_upper_bound += node.attrs["var_upper_bound"]

        # Compute "attrs" field.
        attrs = {}
        attrs["symbolic_shape"] = 1 if self.with_sym_shape_param else 0
        attrs["shape"] = ["list_shape", shapes]
        attrs["storage_id"] = ["list_int", storage_ids]
<<<<<<< HEAD
        if device_types:
            attrs["device_index"] = ["list_int", device_types]
=======
        attrs["max_bytes"] = ["list_int", max_bytes]
>>>>>>> 917238eb
        attrs["dltype"] = ["list_str", dltypes]
        if self.with_sym_shape_param:
            attrs["var_upper_bound"] = dict(var_upper_bound)

        json_dict = {
            "nodes": nodes,
            "arg_nodes": arg_nodes,
            "heads": heads,
            "attrs": attrs,
            "node_row_ptr":  node_row_ptr,
        }

        return json.dumps(json_dict, indent=2)

    def debug_dump_memory_plan(self, func):
        """Debug function to dump memory plan."""
        def _annotate(expr):
            if expr in self.storage_device_map:
                storage_device_info = self.storage_device_map[expr]
                assert len(storage_device_info) == 2
                return str(storage_device_info[0])
            return ""
        return func.astext(show_meta_data=False, annotate=_annotate)

    def debug_dump_device_annotation(self, func):
        """Debug function to dump device annotation result."""
        def _annotate(expr):
            if expr in self.storage_device_map:
                storage_device_info = self.storage_device_map[expr]
                assert len(storage_device_info) == 2
                return str(storage_device_info[1])
            return ""
        return func.astext(show_meta_data=False, annotate=_annotate)


    def codegen(self, func):
        """Compile a single function into a graph.

        Parameters
        ----------
        func: tvm.relay.Expr
            The function to compile.

        Returns
        -------
        graph_json : str
            The graph json that can be consumed by runtime.

        lowered_funcs : List[tvm.LoweredFunc] or Dict[str, List[tvm.LoweredFunc]]
            The lowered functions.

        params : Dict[str, tvm.nd.NDArray]
            Additional constant parameters.
        """
<<<<<<< HEAD
        self.storage_device_map = _backend.GraphPlanMemory(func)
=======
        
        self.storage_map = _backend.GraphPlanMemory(func,
                                                    self.shape_var_bounds)
>>>>>>> 917238eb
        # First we convert all the parameters into input nodes.
        for param in func.params:
            for dim in param._checked_type_.shape:
                if isinstance(dim, tvm.expr.Var):
                    self.with_sym_shape_param = True
        for param in func.params:
            node = InputNode(param.name_hint, {})
<<<<<<< HEAD
            self.var_map[param] = self.add_node(node, param)

=======
            self.var_map[param] = self.add_node(
                node, param)
            
>>>>>>> 917238eb
        # Then we compile the body into a graph which can depend
        # on input variables.
        self.heads = self.visit(func.body)
        graph_json = self._get_json()

        # Return the lowered functions as a list for homogeneous compilation.
        # Otherwise, for heterogeneous compilation, a dictionary containing
        # the device id to a list of lowered functions is returned. Both forms
        # are acceptable to tvm.build.
        if not isinstance(self.target, dict):
            lowered_funcs = list(list(self.lowered_funcs.values())[0])
        else:
            lowered_funcs = {k: list(v) for k, v in self.lowered_funcs.items()}
        return graph_json, lowered_funcs, self.params

    def _get_unique_name(self, name):
        if name not in self._name_map:
            self._name_map[name] = 1
            return name
        index = self._name_map[name]
        self._name_map[name] += 1
        return self._get_unique_name(name + str(index))<|MERGE_RESOLUTION|>--- conflicted
+++ resolved
@@ -117,12 +117,8 @@
         self.nodes = []
         self.var_map = {}
         self.params = {}
-<<<<<<< HEAD
         self.storage_device_map = None
-=======
-        self.storage_map = None
         self.with_sym_shape_param = False
->>>>>>> 917238eb
         self.compile_engine = compile_engine.get()
         self.lowered_funcs = defaultdict(set)
         self._name_map = {}
@@ -147,37 +143,21 @@
         """
         checked_type = expr.checked_type
         # setup storage ids
-<<<<<<< HEAD
         assert expr in self.storage_device_map
         storage_device_info = self.storage_device_map[expr]
-        assert len(storage_device_info) == 2
+        assert len(storage_device_info) == 3
         node.attrs["storage_id"] = [x.value for x in storage_device_info[0]]
+        node.attrs["max_bytes"] = [x.value for x in storage_device_info[2]]
         device_types = [x.value for x in storage_device_info[1]]
-        num_unknown_devices = device_types.count(0)
-        if num_unknown_devices != 0 and num_unknown_devices != len(device_types):
-            raise RuntimeError("The graph contains not annotated nodes for "
-                               "heterogeneous execution. All nodes must be "
-                               "annotated.")
-
-        # Add the `device_index` attribute when the graph is annotated.
-        if num_unknown_devices == 0:
-            node.attrs["device_index"] = device_types
-=======
-        assert expr in self.storage_map
-        storage_ids = self.storage_map[expr][0]
-        max_bytes = self.storage_map[expr][1]
-        node.attrs["storage_id"] = [
-            x.value for x in storage_ids
-        ]
-        node.attrs["max_bytes"] = [
-            x.value for x in max_bytes
-        ]
-
         if self.with_sym_shape_param:
             var_bound_dict = {}
         else:
             var_bound_dict = None
->>>>>>> 917238eb
+
+        if self.with_sym_shape_param:
+            var_bound_dict = {}
+        else:
+            var_bound_dict = None
 
         node_id = len(self.nodes)
         self.nodes.append(node)
@@ -351,11 +331,8 @@
         num_entry = 0
         shapes = []
         storage_ids = []
-<<<<<<< HEAD
         device_types = []
-=======
         max_bytes = []
->>>>>>> 917238eb
         dltypes = []
         var_upper_bound = []
         node_row_ptr = [0]
@@ -365,12 +342,9 @@
             shapes += node.attrs["shape"]
             dltypes += node.attrs["dtype"]
             storage_ids += node.attrs["storage_id"]
-<<<<<<< HEAD
             if "device_index" in node.attrs:
                 device_types += node.attrs["device_index"]
-=======
             max_bytes += node.attrs["max_bytes"]
->>>>>>> 917238eb
             num_entry += node.num_outputs
             node_row_ptr.append(num_entry)
             if self.with_sym_shape_param:
@@ -381,12 +355,9 @@
         attrs["symbolic_shape"] = 1 if self.with_sym_shape_param else 0
         attrs["shape"] = ["list_shape", shapes]
         attrs["storage_id"] = ["list_int", storage_ids]
-<<<<<<< HEAD
         if device_types:
             attrs["device_index"] = ["list_int", device_types]
-=======
         attrs["max_bytes"] = ["list_int", max_bytes]
->>>>>>> 917238eb
         attrs["dltype"] = ["list_str", dltypes]
         if self.with_sym_shape_param:
             attrs["var_upper_bound"] = dict(var_upper_bound)
@@ -441,13 +412,8 @@
         params : Dict[str, tvm.nd.NDArray]
             Additional constant parameters.
         """
-<<<<<<< HEAD
-        self.storage_device_map = _backend.GraphPlanMemory(func)
-=======
-        
-        self.storage_map = _backend.GraphPlanMemory(func,
+        self.storage_device_map = _backend.GraphPlanMemory(func,
                                                     self.shape_var_bounds)
->>>>>>> 917238eb
         # First we convert all the parameters into input nodes.
         for param in func.params:
             for dim in param._checked_type_.shape:
@@ -455,14 +421,8 @@
                     self.with_sym_shape_param = True
         for param in func.params:
             node = InputNode(param.name_hint, {})
-<<<<<<< HEAD
             self.var_map[param] = self.add_node(node, param)
 
-=======
-            self.var_map[param] = self.add_node(
-                node, param)
-            
->>>>>>> 917238eb
         # Then we compile the body into a graph which can depend
         # on input variables.
         self.heads = self.visit(func.body)
